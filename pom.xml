<?xml version="1.0" encoding="UTF-8"?>
<!--
   Licensed to the Apache Software Foundation (ASF) under one or more
   contributor license agreements.  See the NOTICE file distributed with
   this work for additional information regarding copyright ownership.
   The ASF licenses this file to You under the Apache License, Version 2.0
   (the "License"); you may not use this file except in compliance with
   the License.  You may obtain a copy of the License at

       http://www.apache.org/licenses/LICENSE-2.0

   Unless required by applicable law or agreed to in writing, software
   distributed under the License is distributed on an "AS IS" BASIS,
   WITHOUT WARRANTIES OR CONDITIONS OF ANY KIND, either express or implied.
   See the License for the specific language governing permissions and
   limitations under the License.
-->
<project xmlns="http://maven.apache.org/POM/4.0.0" xmlns:xsi="http://www.w3.org/2001/XMLSchema-instance" xsi:schemaLocation="http://maven.apache.org/POM/4.0.0 http://maven.apache.org/maven-v4_0_0.xsd">
  <modelVersion>4.0.0</modelVersion>
  <parent>
    <groupId>org.apache.commons</groupId>
    <artifactId>commons-parent</artifactId>
    <version>52</version>
  </parent>

  <artifactId>commons-compress</artifactId>
  <version>1.21-SNAPSHOT</version>
  <name>Apache Commons Compress</name>
  <url>https://commons.apache.org/proper/commons-compress/</url>
  <inceptionYear>2002</inceptionYear> <!-- from NOTICE file -->
  <!-- The description is not indented to make it look better in the release notes -->
  <description>
Apache Commons Compress software defines an API for working with
compression and archive formats.  These include: bzip2, gzip, pack200,
lzma, xz, Snappy, traditional Unix Compress, DEFLATE, DEFLATE64, LZ4,
Brotli, Zstandard and ar, cpio, jar, tar, zip, dump, 7z, arj.
  </description>

  <properties>
    <maven.compiler.source>1.8</maven.compiler.source>
    <maven.compiler.target>1.8</maven.compiler.target>

    <commons.felix.version>5.1.1</commons.felix.version>

    <commons.componentid>compress</commons.componentid>
    <commons.module.name>org.apache.commons.compress</commons.module.name>
    <commons.jira.id>COMPRESS</commons.jira.id>
    <commons.jira.pid>12310904</commons.jira.pid>
    <!-- configuration bits for cutting a release candidate -->
    <commons.release.version>${project.version}</commons.release.version>
    <commons.rc.version>RC1</commons.rc.version>
    <!-- old version used by japicmp -->
    <commons.bc.version>1.20</commons.bc.version>
    <mockito.version>3.8.0</mockito.version>
    <commons.pmd-plugin.version>3.14.0</commons.pmd-plugin.version>

    <commons.manifestlocation>${project.build.outputDirectory}/META-INF</commons.manifestlocation>
    <commons.manifestfile>${commons.manifestlocation}/MANIFEST.MF</commons.manifestfile>
    <commons.osgi.import>
      org.tukaani.xz;resolution:=optional,
      org.brotli.dec;resolution:=optional,
      com.github.luben.zstd;resolution:=optional,
      org.objectweb.asm;resolution:=optional,
      javax.crypto.*;resolution:=optional,
      *
    </commons.osgi.import>

    <!-- only show issues of the current version -->
    <commons.changes.onlyCurrentVersion>true</commons.changes.onlyCurrentVersion>

    <!-- definition uses commons.componentId starting with parent 47,
         this doesn't work for us -->
    <commons.scmPubUrl>https://svn.apache.org/repos/infra/websites/production/commons/content/proper/${project.artifactId}</commons.scmPubUrl>
    <japicmp.skip>false</japicmp.skip>

    <pax.exam.version>4.13.1</pax.exam.version>
    <slf4j.version>1.7.30</slf4j.version>
  </properties>

  <issueManagement>
    <system>jira</system>
    <url>https://issues.apache.org/jira/browse/COMPRESS</url>
  </issueManagement>

  <dependencies>
    <dependency>
<<<<<<< HEAD
=======
      <groupId>org.hamcrest</groupId>
      <artifactId>hamcrest</artifactId>
      <version>2.2</version>
      <scope>test</scope>
    </dependency>
    <dependency>
      <groupId>junit</groupId>
      <artifactId>junit</artifactId>
      <version>4.13.2</version>
      <scope>test</scope>
    </dependency>
    <dependency>
>>>>>>> ae2b27cc
      <groupId>com.github.luben</groupId>
      <artifactId>zstd-jni</artifactId>
      <version>1.4.9-1</version>
      <optional>true</optional>
    </dependency>
    <dependency>
      <groupId>org.brotli</groupId>
      <artifactId>dec</artifactId>
      <version>0.1.2</version>
      <optional>true</optional>
    </dependency>
    <dependency>
      <groupId>org.tukaani</groupId>
      <artifactId>xz</artifactId>
      <version>1.9</version>
      <optional>true</optional>
    </dependency>

    <!-- Pack200 -->
    <dependency>
      <groupId>asm</groupId>
      <artifactId>asm</artifactId>
      <version>3.2</version>
      <optional>true</optional>
    </dependency>

    <!--  Test -->
    <dependency>
      <groupId>junit</groupId>
      <artifactId>junit</artifactId>
      <version>4.13</version>
      <scope>test</scope>
    </dependency>
    <dependency>
      <groupId>org.mockito</groupId>
      <artifactId>mockito-core</artifactId>
      <version>${mockito.version}</version>
      <scope>test</scope>
    </dependency>
    <dependency>
      <groupId>com.github.marschall</groupId>
      <artifactId>memoryfilesystem</artifactId>
      <version>2.1.0</version>
      <scope>test</scope>
    </dependency>

    <!-- integration test verifying OSGi bundle works -->
    <dependency>
      <groupId>org.ops4j.pax.exam</groupId>
      <artifactId>pax-exam-container-native</artifactId>
      <version>${pax.exam.version}</version>
      <scope>test</scope>
    </dependency>
    <dependency>
      <groupId>org.ops4j.pax.exam</groupId>
      <artifactId>pax-exam-junit4</artifactId>
      <version>${pax.exam.version}</version>
      <scope>test</scope>
    </dependency>
    <dependency>
      <groupId>org.ops4j.pax.exam</groupId>
      <artifactId>pax-exam-cm</artifactId>
      <version>${pax.exam.version}</version>
      <scope>test</scope>
    </dependency>
    <dependency>
      <groupId>org.ops4j.pax.exam</groupId>
      <artifactId>pax-exam-link-mvn</artifactId>
      <version>${pax.exam.version}</version>
      <scope>test</scope>
    </dependency>
    <dependency>
      <groupId>org.apache.felix</groupId>
      <artifactId>org.apache.felix.framework</artifactId>
      <version>6.0.3</version>
      <scope>test</scope>
    </dependency>
    <dependency>
      <groupId>javax.inject</groupId>
      <artifactId>javax.inject</artifactId>
      <version>1</version>
      <scope>test</scope>
    </dependency>
    <dependency>
      <groupId>org.slf4j</groupId>
      <artifactId>slf4j-api</artifactId>
      <version>${slf4j.version}</version>
      <scope>test</scope>
    </dependency>    

    <dependency>
      <groupId>org.osgi</groupId>
      <artifactId>org.osgi.core</artifactId>
      <version>6.0.0</version>
      <scope>provided</scope>
    </dependency>
  </dependencies>

  <developers>
    <developer>
      <name>Torsten Curdt</name>
      <id>tcurdt</id>
      <email>tcurdt at apache.org</email>
    </developer>
    <developer>
      <name>Stefan Bodewig</name>
      <id>bodewig</id>
      <email>bodewig at apache.org</email>
    </developer>
    <developer>
      <name>Sebastian Bazley</name>
      <id>sebb</id>
      <email>sebb at apache.org</email>
    </developer>
    <developer>
      <name>Christian Grobmeier</name>
      <id>grobmeier</id>
      <email>grobmeier at apache.org</email>
    </developer>
    <developer>
      <name>Julius Davies</name>
      <id>julius</id>
      <email>julius at apache.org</email>
    </developer>
    <developer>
      <name>Damjan Jovanovic</name>
      <id>damjan</id>
      <email>damjan at apache.org</email>
    </developer>
    <developer>
      <name>Emmanuel Bourg</name>
      <id>ebourg</id>
      <email>ebourg at apache.org</email>
    </developer>
    <developer>
      <name>Gary Gregory</name>
      <id>ggregory</id>
      <email>ggregory at apache.org</email>
    </developer>
    <developer>
      <name>Rob Tompkins</name>
      <id>chtompki</id>
      <email>chtompki at apache.org</email>
    </developer>
    <developer>
      <name>Peter Alfred Lee</name>
      <id>peterlee</id>
      <email>peterlee at apache.org</email>
    </developer>
  </developers>

  <contributors>
    <contributor>
      <name>Wolfgang Glas</name>
      <email>wolfgang.glas at ev-i.at</email>
    </contributor>
    <contributor>
      <name>Christian Kohlschütte</name>
      <email>ck@newsclub.de</email>
    </contributor>
    <contributor>
      <name>Bear Giles</name>
      <email>bgiles@coyotesong.com</email>
    </contributor>
    <contributor>
      <name>Michael Kuss</name>
      <email>mail at michael minus kuss.de</email>
    </contributor>
    <contributor>
      <name>Lasse Collin</name>
      <email>lasse.collin@tukaani.org</email>
    </contributor>
    <contributor>
      <name>John Kodis</name>
    </contributor>
    <contributor>
      <name>BELUGA BEHR</name>
    </contributor>
    <contributor>
	<name>Simon Spero</name>
	<email>sesuncedu@gmail.com</email>
    </contributor>
    <contributor>
      <name>Michael Hausegger</name>
      <email>hausegger.michael@googlemail.com</email>
    </contributor>
  </contributors>

  <scm>
    <connection>scm:git:https://gitbox.apache.org/repos/asf/commons-compress.git</connection>
    <developerConnection>scm:git:https://gitbox.apache.org/repos/asf/commons-compress.git</developerConnection>
    <url>https://gitbox.apache.org/repos/asf?p=commons-compress.git</url>
  </scm>

  <build>
    <defaultGoal>clean package apache-rat:check japicmp:cmp javadoc:javadoc</defaultGoal>
    <pluginManagement>
      <plugins>
        <!-- Override Javadoc config in parent pom to add JCIP tags -->
        <plugin>
          <groupId>org.apache.maven.plugins</groupId>
          <artifactId>maven-javadoc-plugin</artifactId>
          <version>${commons.javadoc.version}</version>
          <configuration> 
            <source>${maven.compiler.source}</source>
            <quiet>true</quiet>
            <encoding>${commons.encoding}</encoding>
            <docencoding>${commons.docEncoding}</docencoding>
            <linksource>true</linksource>
            <links>
              <link>${commons.javadoc.java.link}</link>
              <link>${commons.javadoc.javaee.link}</link>
            </links>
            <tags>
              <tag>
                <name>Immutable</name>
                <placement>a</placement>
                <head>This class is immutable</head>
              </tag>
              <tag>
                <name>NotThreadSafe</name>
                <placement>a</placement>
                <head>This class is not thread-safe</head>
              </tag>
              <tag>
                <name>ThreadSafe</name>
                <placement>a</placement>
                <head>This class is thread-safe</head>
              </tag>
            </tags>
          </configuration> 
        </plugin>
        <plugin>
          <groupId>org.apache.rat</groupId>
          <artifactId>apache-rat-plugin</artifactId>
          <version>${commons.rat.version}</version>
          <configuration>
            <excludes>
              <!-- files used during tests -->
              <exclude>src/test/resources/**</exclude>
              <exclude>.pmd</exclude>
              <exclude>.projectile</exclude>
              <exclude>.mvn/**</exclude>
            </excludes>
          </configuration>
        </plugin>
        <plugin>
          <groupId>org.eluder.coveralls</groupId>
          <artifactId>coveralls-maven-plugin</artifactId>
          <configuration>
            <failOnServiceError>false</failOnServiceError>
          </configuration>
        </plugin>
        <plugin>
          <groupId>org.apache.felix</groupId>
          <artifactId>maven-bundle-plugin</artifactId>
          <version>${commons.felix.version}</version>
        </plugin>
      </plugins>
    </pluginManagement>
    <plugins>
      <plugin>
        <!-- create the source and binary assemblies -->
        <artifactId>maven-assembly-plugin</artifactId>
        <configuration>
          <descriptors>
            <descriptor>src/assembly/bin.xml</descriptor>
            <descriptor>src/assembly/src.xml</descriptor>
          </descriptors>
          <tarLongFileMode>gnu</tarLongFileMode>
        </configuration>
      </plugin>
      <plugin>
        <artifactId>maven-jar-plugin</artifactId>
        <configuration>
          <archive>
            <manifestEntries>
              <Main-Class>org.apache.commons.compress.archivers.Lister</Main-Class>
              <Extension-Name>org.apache.commons.compress</Extension-Name>
              <Automatic-Module-Name>${commons.module.name}</Automatic-Module-Name>
            </manifestEntries>
          </archive>
        </configuration>
      </plugin>
      <plugin>
        <groupId>org.apache.felix</groupId>
        <artifactId>maven-bundle-plugin</artifactId>
        <configuration>
          <manifestLocation>${commons.manifestlocation}</manifestLocation>
        </configuration>
      </plugin>
      <plugin>
        <groupId>org.apache.maven.plugins</groupId>
        <artifactId>maven-scm-publish-plugin</artifactId>
        <configuration>
          <ignorePathsToDelete>
            <ignorePathToDelete>javadocs</ignorePathToDelete>
          </ignorePathsToDelete>
        </configuration>
      </plugin>
      <plugin>
        <groupId>org.apache.maven.plugins</groupId>
        <artifactId>maven-pmd-plugin</artifactId>
        <version>${commons.pmd-plugin.version}</version>
      </plugin>
      <plugin>
        <groupId>org.apache.maven.plugins</groupId>
        <artifactId>maven-antrun-plugin</artifactId>
        <executions>
          <execution>
            <phase>process-test-resources</phase>
            <configuration>
              <target>
                <untar src="${basedir}/src/test/resources/zstd-tests.tar"
                       dest="${project.build.testOutputDirectory}"
                       />
              </target>
            </configuration>
            <goals>
              <goal>run</goal>
            </goals>
          </execution>
        </executions>
      </plugin>
      <plugin>
        <artifactId>maven-surefire-plugin</artifactId>
        <configuration>
          <systemPropertyVariables>
            <pax.exam.karaf.version>${karaf.version}</pax.exam.karaf.version>
            <commons-compress.version>${project.version}</commons-compress.version>
          </systemPropertyVariables>
        </configuration>
      </plugin>
    </plugins>
  </build>

  <reporting>
    <plugins>
      <plugin>
        <!-- generate the PMD reports -->
        <groupId>org.apache.maven.plugins</groupId>
        <artifactId>maven-pmd-plugin</artifactId>
        <version>${commons.pmd-plugin.version}</version>
        <configuration>
          <minimumTokens>200</minimumTokens>
          <targetJdk>${maven.compiler.source}</targetJdk>
          <rulesets>
            <ruleset>${basedir}/pmd-ruleset.xml</ruleset>
          </rulesets>
        </configuration>
      </plugin>
      <!-- Override Javadoc config in parent pom to add JCIP tags -->
      <plugin>
        <groupId>org.apache.maven.plugins</groupId>
        <artifactId>maven-javadoc-plugin</artifactId>
        <configuration> 
          <source>${maven.compiler.source}</source>
          <quiet>true</quiet>
          <encoding>${commons.encoding}</encoding>
          <docencoding>${commons.docEncoding}</docencoding>
          <linksource>true</linksource>
          <links>
            <link>${commons.javadoc.java.link}</link>
            <link>${commons.javadoc.javaee.link}</link>
          </links>
          <tags>
            <tag>
              <name>Immutable</name>
              <placement>a</placement>
              <head>This class is immutable</head>
            </tag>
            <tag>
              <name>NotThreadSafe</name>
              <placement>a</placement>
              <head>This class is not thread-safe</head>
            </tag>
            <tag>
              <name>ThreadSafe</name>
              <placement>a</placement>
              <head>This class is thread-safe</head>
            </tag>
          </tags>
        </configuration> 
      </plugin>
      <plugin>
        <groupId>org.codehaus.mojo</groupId>
        <artifactId>findbugs-maven-plugin</artifactId>
        <version>3.0.5</version>
        <configuration>
          <threshold>Normal</threshold>
          <effort>Default</effort>
          <excludeFilterFile>${basedir}/findbugs-exclude-filter.xml</excludeFilterFile>
       </configuration>
      </plugin>
    </plugins>
  </reporting>

  <profiles>
    <!-- Add long running tests as **/*IT.java -->
    <profile>
      <id>run-zipit</id>
      <build>
        <plugins>
          <plugin>
            <groupId>org.apache.maven.plugins</groupId>
            <artifactId>maven-antrun-plugin</artifactId>
            <executions>
              <execution>
                <phase>process-test-resources</phase>
                <configuration>
                  <target>
                    <untar src="${basedir}/src/test/resources/zip64support.tar.bz2"
                           dest="${project.build.testOutputDirectory}"
                           compression="bzip2"/>
                  </target>
                </configuration>
                <goals>
                  <goal>run</goal>
                </goals>
              </execution>
            </executions>
          </plugin>
          <plugin>
            <artifactId>maven-surefire-plugin</artifactId>
            <configuration>
              <includes>
                <include>**/zip/*IT.java</include>
              </includes>
            </configuration>
          </plugin>
        </plugins>
      </build>
    </profile>
    <profile>
      <id>run-tarit</id>
      <build>
        <plugins>
          <plugin>
            <artifactId>maven-surefire-plugin</artifactId>
            <configuration>
              <includes>
                <include>**/tar/*IT.java</include>
              </includes>
            </configuration>
          </plugin>
        </plugins>
      </build>
    </profile>
    <profile>
      <id>java14+</id>
      <activation>
        <jdk>[14,)</jdk>
      </activation>
      <build>
        <plugins>
          <plugin>
            <artifactId>maven-surefire-plugin</artifactId>
            <configuration>
              <excludes>
                <exclude>**/DetectCompressorTestCase.java</exclude>
                <exclude>**/Pack200TestCase.java</exclude>
                <exclude>**/Pack200UtilsTest.java</exclude>
              </excludes>
            </configuration>
          </plugin>
        </plugins>
      </build>
    </profile>
    <profile>
      <id>java11+</id>
      <activation>
        <jdk>[11,)</jdk>
      </activation>
      <build>
        <plugins>
          <plugin>
            <groupId>org.apache.maven.plugins</groupId>
            <artifactId>maven-javadoc-plugin</artifactId>
            <configuration>
              <release>8</release>
            </configuration>
          </plugin>
        </plugins>
      </build>
    </profile>
    <profile>
      <id>java9+</id>
      <activation>
        <jdk>[9,)</jdk>
      </activation>
      <properties>
        <maven.compiler.release>9</maven.compiler.release>
        <animal.sniffer.skip>true</animal.sniffer.skip>
        <!-- coverall version 4.3.0 does not work with java 9, see https://github.com/trautonen/coveralls-maven-plugin/issues/112 -->
        <coveralls.skip>true</coveralls.skip>
      </properties>
    </profile>

  </profiles>

</project><|MERGE_RESOLUTION|>--- conflicted
+++ resolved
@@ -84,8 +84,6 @@
 
   <dependencies>
     <dependency>
-<<<<<<< HEAD
-=======
       <groupId>org.hamcrest</groupId>
       <artifactId>hamcrest</artifactId>
       <version>2.2</version>
@@ -98,7 +96,6 @@
       <scope>test</scope>
     </dependency>
     <dependency>
->>>>>>> ae2b27cc
       <groupId>com.github.luben</groupId>
       <artifactId>zstd-jni</artifactId>
       <version>1.4.9-1</version>
@@ -126,12 +123,6 @@
     </dependency>
 
     <!--  Test -->
-    <dependency>
-      <groupId>junit</groupId>
-      <artifactId>junit</artifactId>
-      <version>4.13</version>
-      <scope>test</scope>
-    </dependency>
     <dependency>
       <groupId>org.mockito</groupId>
       <artifactId>mockito-core</artifactId>
